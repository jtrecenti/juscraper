from .tjsp_scraper import TJSP_Scraper
from .tjrs_scraper import TJRS_Scraper
<<<<<<< HEAD
from .comunicaCNJ_scraper import comunicaCNJ_Scraper
=======
from .jusbr_scraper import JUSBR_Scraper
>>>>>>> f13ee506

def scraper(tribunal_name: str, **kwargs):
    """Retorna o raspador correspondente ao tribunal solicitado."""
    tribunal_name = tribunal_name.upper()
    
    if tribunal_name == "TJSP":
        return TJSP_Scraper(**kwargs)
    elif tribunal_name == "TJRS":
        return TJRS_Scraper()
<<<<<<< HEAD
    elif tribunal_name == 'COMUNICA_CNJ':
        return comunicaCNJ_Scraper(**kwargs)
=======
    elif tribunal_name == "TJPR":
        return TJPR_Scraper()
    elif tribunal_name == "JUSBR":
        return JUSBR_Scraper(**kwargs)
>>>>>>> f13ee506
    else:
        raise ValueError(f"Tribunal '{tribunal_name}' ainda não é suportado.")<|MERGE_RESOLUTION|>--- conflicted
+++ resolved
@@ -1,10 +1,7 @@
 from .tjsp_scraper import TJSP_Scraper
 from .tjrs_scraper import TJRS_Scraper
-<<<<<<< HEAD
 from .comunicaCNJ_scraper import comunicaCNJ_Scraper
-=======
 from .jusbr_scraper import JUSBR_Scraper
->>>>>>> f13ee506
 
 def scraper(tribunal_name: str, **kwargs):
     """Retorna o raspador correspondente ao tribunal solicitado."""
@@ -14,14 +11,11 @@
         return TJSP_Scraper(**kwargs)
     elif tribunal_name == "TJRS":
         return TJRS_Scraper()
-<<<<<<< HEAD
     elif tribunal_name == 'COMUNICA_CNJ':
         return comunicaCNJ_Scraper(**kwargs)
-=======
     elif tribunal_name == "TJPR":
         return TJPR_Scraper()
     elif tribunal_name == "JUSBR":
         return JUSBR_Scraper(**kwargs)
->>>>>>> f13ee506
     else:
         raise ValueError(f"Tribunal '{tribunal_name}' ainda não é suportado.")